<<<<<<< HEAD
=======
2.77
  - Improved BindIn functionality: can now process Iterables and arrays/varargs 
    of any type, and has configurable handling for a null/empty argument.
    Check the source code comments or your IDE hints for details.

2.76
  - SPRING BREAKING CHANGE: move from Spring 2 to Spring 3, how timely of us
  - SQL lookups in the context of a SqlObject method now also find according
    to the same rules as annotation
  - DefaultMapper now has option to disable case folding
  - Fix AbstractMethodError swallowing in SqlObject methods

>>>>>>> 1e29c04d
2.75
  - simple @GetGeneratedKeys @SqlBatch support (only int keys for now)
  - ClasspathStatementLocator performance improvements

2.74
  - cglib 3.2.2, asm 5.1; fixes codegen for new Java 8 bridge methods
  - @UseStringTemplate3StatementLocator now caches created locators
  - new @OutParameter annotation for fetching named out params on @SqlCall methods
  - expose Handle.isClosed

2.73
  - Allow clearing of bindings in SQLStatement
  - (finally!) parse Postgres CAST syntax 'value::type' properly in colon
    prefix statements
  - fix @SqlBatch hanging if you forget to include an Iterable-like param
  - fix @SqlUpdate @GetGeneratedKeys to allow non-number return types
  - Expose Foreman on StatementContext

2.72
  - Support for the ability to provide a list of the column names returned
    in a prepared batch #254

2.71
  - fix @BindBean of private subtypes, #242

2.70 *** MAJOR CHANGES ***
  - allow JDK8 default methods in SQLObject interfaces. Backport of #190.
  - switch to standard Maven toolchains.xml for cross-compilation, #169.
    See https://maven.apache.org/guides/mini/guide-using-toolchains.html
    for instructions on how to use it.
  - Correctly handle semicolons and inline comments in SQL statements.
    Existing SQL statements may break due to lexer changes, ensure you have
    test coverage.
  - Introduce "column mappers" which dramatically improve type handling
    for BeanMapper-style automatic mapping
      see https://github.com/jdbi/jdbi/pull/164
  - Disallow "nested" transactions explicitly.  They almost certainly don't
    work the way you expect.  Use savepoints instead.
  - Eagerly check return type of @SqlUpdate annotated SqlObject methods
  - Allow getting generated keys by name for Oracle
  - Allow getting generated keys from prepared Batch statements
  - Cache StatementRewriter parsing of statements
  - Support mapping of URI, char, Character types

2.63
  - Include lambda-friendly callback methods on Handle and DBI, #156

2.62
  - Also include asm in shade, fixes build.  Sorry about the broken releases...

2.61 *** DO NOT USE ***
  - Fix shading broken in 2.60, fixes #152

2.60 *** DO NOT USE ***
  - Fix Javadoc generation for JDK6 and JDK8
  - Add support for /* */ style comments in statements
  - Add @BindMap annotation which allows parameters passed in a Map<String, Object>
  - Add support for running Script objects as individual statements rather than batch
  - Add support for default bind name based on argument position number (thanks @arteam)
  - Fix SqlObject connection leak through result iterator (thanks @pierre)
  - Switch to using cglib instead of cglib-nodep so we can pull ASM 5.0.2 which is Java 8 compatible
  - Classmate to 1.1.0

2.59
  - Fixes #137, broken ClasspathStatementLocator cache (thanks @HiJon89).
  - Recognize MySQL REPLACE statements

2.58
  - Identical to 2.57 except that the jar is correctly shaded.


2.57  *** DO NOT USE *** - Packaging for 2.57 was accidentially broken, use 2.58 instead.
                           Thanks to @HiJon89 for spotting the problem!
  - use Types.NULL for null objects (thanks @christophercurrie)
  - improve behavior on transactional autocommit (thanks @hawkan)
  - fix connection leak in on-demand sqlobject (thanks @pmaury)
  - code cleanups


2.54
  - fix cleanup bug when e.g. cleanupHandle was called multiple times
    on the same query.
  - Generic object binding uses specific type if value is non-null.


2.53
  - Tests now run in parallel
  - Added Template supergroup loading to StringTemplate3StatementLocator
  - add a global cache for templates loaded from an annotation.
  - fix a handler cache bug.

2.52
  - not released

2.51
  - fix PMD, Findbugs and javadoc complaints
  - clean license headers in all source files
  - use basepom.org standard-oss base pom to build,
      build with all checkers enabled
  - build with antlr 3.4
  - use classmate 0.9.0 (from 0.8.0)
  - make all dependencies that are not required optional (not provided)

2.50
  - add travis setup for autobuilds
  - Remove log4j dependency for slf4j logger
  - Ensure that compilation using JDK7 or better uses a JDK6 rt.jar
  - Fix the @BindBean / Foreman.waffle code to use correct ArgumentFactories
    and not just the ObjectArgumentFactory
  - fix spurious test failures when using newer versions of the surefire plugin


2.45
  - Support for setting Enum values from strings in BeanMapper
2.44
  - Add java.io.Closeable to Handle and ResultIterator
2.35
  - Use CGLIB for sql objects instead of dyanmic proxies
  - Support for classes as well as interfaces in the sql object api
  - Add @Transaction for non @Sql* methods in sql objects
  - @CreateSqlObject annotation sql objects to replace Transmogrifier

2.31
  - Add access to ResultSet on FoldController

2.12
  - Registered Mappers on DBi and Handle, and the Query#mapTo addition
  - Sql Object API

2.11
  - Botched release attempt with Maven 3

2.10.2
  - Bugfix: Allow escaping of arbitrary characters in the SQL source, especially allow
            escaping of ':' (which is needed for postgres type casts)

2.10.0
  - minor code cleanups to reduce number of warnings
  - Expose NamedArgumentFinder to allow custom lookup of Arguments. JDBI already provides
    two implementations of the Interface, one for Maps and one for BeanProperties.
  - Add ability to set query timeout (in seconds) on SqlStatement

2.9.3
  - Add <url /> element to pom so can get into central :-)

2.9.2
  - Add ` as a legal SQL character in colon prefix grammar
  - non-existent release, fighting maven

2.9.1
  - First 2.9 series release

2.9.0
  - Make the DefaultMapper public.
  - Aborted, trying to make gpg signing work correctly

2.8.0
  - Add methods to SqlStatement and PreparedBatch that allow adding a set of defines
    to the context in one go.
  - Add ~ { and } as legal characters in the colon prefix grammar

2.7.0
  - A TimingCollector was added which can be registered on the DBI or handle which then
    gets called with nanosecond resolution elapsed time every time a statement is run
    against the data base.
  - re-added some Exception constructors that were accidentially removed in 2.3.0 making
    2.4.0-2.6.x non-backwards compatible.
  - Bind java.util.Date as a timestamp because it contains time and date.
  - BasicHandle constructor is now package private (which it always should have been)
  - add Clirr Report to the Maven Site
  - convert all calls to System.currentTimeMillis() to System.nanoTime(), which is more
    accurate and much more lightweight. As we only calculate time differences, it is
    good enough.
  - fix more compiler warnings
  - add null checks for all object types on SqlStatement
  - move object null checks, that don't require boxing/unboxing
    into the Argument classes. Keep the checks for object/primitive
    types in SQL to avoid boxing/unboxing overhead.

2.6.0
   Fix a number of compiler warnings
   Add new binding methods for SqlStatement
    - Integer, Boolean, Byte, Long, Short  Object
    - double, float, short primitive
   All bind methods taking an object should check
   for null values and bind a NullArgument accordingly.

2.5.0
    Add new binding methods for SqlStatement
      - char types
      - boolean as int (for DBs missing a boolean type)
    Re-add unit test removed in 2.4.9 with unicode escapes

2.4.9
    Remove Unit tests that fails depending on Platform Encoding

2.4.8
    Switch to ANTLR 3 for grammars so that shading works again

2.4.5
    Move source code to github

2.4.4
    Fix several dependency and shading issues which came up from the
    ant to conversion.

2.4.3
    Add better messages on statement exceptions

2.4.2
    Switch to maven2 for builds

    Add the statement context to statement related exceptions, including a new
    DBIExcpetion abstact subclass, StatementException, which exposes this.

2.3.0
    Fix OracleReturning compile time dependency using Reflection.
    Deprecated OracleReturning.
    Added CallableStatement support :
      - new method handle.prepareCall
      - new Call class and CallableStatementMapper interface

    Fixes to colon prefix grammar to support empty string literals and
    escaped quotes.

    Added access to more of the actual context for a statement to StatementContext

2.2.2
    Change OracleReturning to use oracle.jdbc.oraclePreparedStatement for
    compatibility with ojdbc6.jar compatibility

2.2.1
    Fix a result set leak in the case of a Mapper raising an exception rather
    than returning cleanly

2.2.0
    Add DBI#inTransaction

2.1.1
    Add timing info to logging calls

2.1.0
    Add Query#fold

    Add additional logging around handles and transactions

2.0.2
    Clean up a NullPointerException which was masking an
    UnableToCreateStatementException

2.0.1
    Add '!' to the characters for LITERAL in the colon prefix grammar

2.0.0
    Add Query#list(int) in order to allow for a maximum resukt size from
    eager query execution.

    Add sql logging facility

1.4.6
    Fix an NPE when dealing with metadata in Args.

2.0pre17

    Change statement customizer to have before and after callbacks

    Change OracleReturning to use the after callback to extract results

2.0pre16
    Clean up the build so the stringtemplate stuff is useful

    SqlStatement#bind(*, Character) which converts to a string

    Provide a non-caching default statement builder

    Allow setting the statement builder on a DBI explicitely

    Allow re-use of a prepared batch by clearing the parts prior to execution

    Change query iterated results to clean resources in the same manner as list,
    just later

2.0pre15
    Move StringTemplate stuff back into unstable

    Support for checkpointed transactions

2.0pre14
    Add convenience classes for one value result sets

    StringTemplate 3.0 based statement locator and a classpath based loader

    Improve grammar for named param parsing (| in LITERAL)

2.0pre13
    Spring (2.0) support classes

    Add ability to define statement attributes at the DBI and Handle levels

    Have prepared batch use the statement locator

    Bean resultset mapper invokes the right ResultSet.getXXX() for each
    property type (getObject() on Oracle returns internal Oracle types)

    Allow positional binding for PreparedBatch

    Renamed PreparedBatchPart.another() to next()

    Change SqlStatement#first to return null on an empty result instead of an NPE

    Allow setting attributes on statement contexts for batches and prepared batches

    SqlStatement.bindNull(...)

2.0pre12
    [bugfix] Pass statement context into result mapped queries

2.0pre11
    Create the StatementContext to allow for tunneling state into the various
    client defined tweakables

2.0pre10
    allow numbers in named params

2.0pre9
    Fix up IDBI to have the DBI functional methods and not the config methods

2.0pre8
    Add double quote handling to named param magic

2.0pre7
    Added Oracle DML Returning features

2.0pre6
    Pluggable statement builders

    More literal characters in the named statement parser

2.0pre5
    Improve grammar for named param parsing (_ @ and _ in LITERAL)

2.0pre4
    Switch to an ANTLR based grammar for named param parsing

2.0pre3
    JDBC4 Style "Ease of Development" and API Docs

2.0pre2
    Flesh out convenience APIS

2.0pre1
    Complete Rewrite

1.4.5
    Fix bug in caching added in 1.4.4

    Optimize statement literal or named statement detection

1.4.4
    Allow for create/drop/alter statements

    Cache whether or not a driver supports asking for prepared statement parameter types

1.4.3
    Handle drivers (such as Oracle) which throw an exception when trying to retrieve
    prepared statement parameter type information.

1.4.2
    Be explicit about target jdk version (1.4) for this branch

1.4.1
    Fixed bug where null is being set via setObject instead of setNull
    Thank you, Simone Gianni!

1.4.0
    Expose the new functionality on interfaces as well as concrete classes

1.3.3
    Expose the handle decorator functionality on the IDBI interface

    Add a script locator mechanism analogous to the statement locator

1.3.2
    Save SQLException to provide more information to the DBIException on
    statement execution

1.3.1
    Issue with a matcher not being reset which only showed up under jdk 1.5. Thank you Patrick!

1.3.0
    Wrap exceptions thrown from handle in Spring DataAccessExceptions for the
    Spring adaptor. Thank you Thomas Risberg.

    Support for "global" named parameters at the handle and DBI levels

1.2.5
    Change Handle#script to batch the statements in the script

1.2.4
    Bug fix in named parameter handling with quotes (would ignore some named params incorrectly)

1.2.3
    Allow configuring transaction handlers in properties

    Allow configuring of externalized sql locating (ie, non-classpath)

1.2.2
    Add callback based transaction handling in order to cleanly support the various
    transactional contexts (CMT, BMT, Spring, Local) etc.

1.2.1
    Via the Spring DBIBean, IDBI#open(HandleCallback) now uses the transactionally bound handle
    if there is one.

1.2.0
    DBIException now extends RuntimeException. The 7 character change major release =)

    Added DBIUtils.closeHandleIfNecessary(Handle, IDBI) to allow for transparently managing
    transactions and connections in Spring whteher tx's are enabled or not.

1.1.2
    Handle#query(String, RowCallback): void no longer starts a transaction
    automagically

1.1.1
    Support full-line comments in external sql and sql scripts. Full line comments
    must begin with # or // or -- as the first character(s) on the line.

1.1.0
    Added handle#first(..): Map convenience functions to query for individual rows

    Removed DBITransactionFailedException and used plain old DBIException
    in its place

    Added unstable package for holding elements subject to API changes
    during a major release cycle.

    Handle decorator functionality added to unstable feature set

    JavaBean mapped named parameter support

    Renamed Handle#preparedBatch to Handle#prepareBatch

    Queries return java.util.List instead of java.util.Collection

    Much more sophisticated auto-configuration

    Broke backwards compatibility on handle.query(String, Object) method behavior
        (this is reason why 1.1.0 version increment)
        (read the javadocs if you use this method)

    Removed method Handle#query(String, Object, Object)
        Could lea to confusion with changed behavior mentioned above

1.0.10
    Batch and PreparedBatch Support

    Removed an unused exception

    Fixed bug in named parameter extractor (would miss named params not preceeded by whitespace)

1.0.9
    Better auto-detection of statement type (named, raw sql, etc)

1.0.8
    Spring integration tools

1.0.7
    Provide an interface for the DBI class in order to play nicer with proxies

1.0.6
    Prepared statement re-use was failing on Oracle, fixed.

1.0.5
    Fleshed out the execute(..) methods to take full array of arguments, like
    query.

    Added update(..): int which return number of rows affected

    Lots of internal refactoring

1.0.4
    Was swallowing an exception in one place for the (brief) 1.0.3 release.
    Definately upgrade if using 1.0.3

1.0.3
    Fixed a bug where quoted text could be interpreted as named tokens, bad me.

    Added HandleCallback methods to DBI to manage handle db resources etc for
    clients.

    Removed test dependency on Jakarta commons-io, which had been used, previously,
    for deleting the test database. Tests now depend only on derby and junit, still
    with no runtime dependencies (other than the JDBC driver for your database).

1.0.2
    Added facility for loading connection info from properties file
    for convenience. Totally optional, thankfully.

1.0.1
    Added overloaded argument signatures to callback-based queries

1.0
    Initial Release<|MERGE_RESOLUTION|>--- conflicted
+++ resolved
@@ -1,5 +1,3 @@
-<<<<<<< HEAD
-=======
 2.77
   - Improved BindIn functionality: can now process Iterables and arrays/varargs 
     of any type, and has configurable handling for a null/empty argument.
@@ -12,7 +10,6 @@
   - DefaultMapper now has option to disable case folding
   - Fix AbstractMethodError swallowing in SqlObject methods
 
->>>>>>> 1e29c04d
 2.75
   - simple @GetGeneratedKeys @SqlBatch support (only int keys for now)
   - ClasspathStatementLocator performance improvements
