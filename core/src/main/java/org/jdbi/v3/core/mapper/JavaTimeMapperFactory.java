/*
 * Licensed under the Apache License, Version 2.0 (the "License");
 * you may not use this file except in compliance with the License.
 * You may obtain a copy of the License at
 *
 * http://www.apache.org/licenses/LICENSE-2.0
 *
 * Unless required by applicable law or agreed to in writing, software
 * distributed under the License is distributed on an "AS IS" BASIS,
 * WITHOUT WARRANTIES OR CONDITIONS OF ANY KIND, either express or implied.
 * See the License for the specific language governing permissions and
 * limitations under the License.
 */
package org.jdbi.v3.core.mapper;

import java.lang.reflect.Type;
import java.sql.ResultSet;
import java.sql.SQLException;
import java.sql.Time;
import java.sql.Timestamp;
import java.time.Instant;
import java.time.LocalDate;
import java.time.LocalDateTime;
import java.time.LocalTime;
import java.time.OffsetDateTime;
import java.time.ZoneId;
import java.time.ZonedDateTime;
import java.util.IdentityHashMap;
import java.util.Map;
import java.util.Optional;
import org.jdbi.v3.core.config.ConfigRegistry;

import static org.jdbi.v3.core.generic.GenericTypes.getErasedType;

/**
 * Column mapper factory which knows how to map JavaTime objects:
 * <ul>
 *     <li>{@link Instant}</li>
 *     <li>{@link LocalDate}</li>
 *     <li>{@link LocalTime}</li>
 *     <li>{@link LocalDateTime}</li>
 *     <li>{@link OffsetDateTime}</li>
 *     <li>{@link ZonedDateTime}</li>
 *     <li>{@link ZoneId}</li>
 * </ul>
 */
class JavaTimeMapperFactory implements ColumnMapperFactory {
<<<<<<< HEAD
    private static final Map<Class<?>, ColumnMapper<?>> MAPPERS = new IdentityHashMap<>();

    static {
        MAPPERS.put(Instant.class, new GetterMapper<>(JavaTimeMapperFactory::getInstant));
        MAPPERS.put(LocalDate.class, new GetterMapper<>(JavaTimeMapperFactory::getLocalDate));
        MAPPERS.put(LocalTime.class, new GetterMapper<>(JavaTimeMapperFactory::getLocalTime));
        MAPPERS.put(LocalDateTime.class, new GetterMapper<>(JavaTimeMapperFactory::getLocalDateTime));
        MAPPERS.put(OffsetDateTime.class, new GetterMapper<>(JavaTimeMapperFactory::getOffsetDateTime));
        MAPPERS.put(ZonedDateTime.class, new GetterMapper<>(JavaTimeMapperFactory::getZonedDateTime));
        MAPPERS.put(ZoneId.class, new GetterMapper<>(JavaTimeMapperFactory::getZoneId));
=======
    private final Map<Class<?>, ColumnMapper<?>> mappers = new HashMap<>();

    JavaTimeMapperFactory() {
        mappers.put(Instant.class, new ReferenceMapper<>(JavaTimeMapperFactory::getInstant));
        mappers.put(LocalDate.class, new ReferenceMapper<>(JavaTimeMapperFactory::getLocalDate));
        mappers.put(LocalTime.class, new ReferenceMapper<>(JavaTimeMapperFactory::getLocalTime));
        mappers.put(LocalDateTime.class, new ReferenceMapper<>(JavaTimeMapperFactory::getLocalDateTime));
        mappers.put(OffsetDateTime.class, new ReferenceMapper<>(JavaTimeMapperFactory::getOffsetDateTime));
        mappers.put(ZonedDateTime.class, new ReferenceMapper<>(JavaTimeMapperFactory::getZonedDateTime));
        mappers.put(ZoneId.class, new ReferenceMapper<>(JavaTimeMapperFactory::getZoneId));
>>>>>>> e894990f
    }

    @Override
    public Optional<ColumnMapper<?>> build(Type type, ConfigRegistry config) {
        Class<?> rawType = getErasedType(type);

        return Optional.ofNullable(mappers.get(rawType));
    }

    private static Instant getInstant(ResultSet r, int i) throws SQLException {
        Timestamp ts = r.getTimestamp(i);
        return ts == null ? null : ts.toInstant();
    }

    private static LocalDate getLocalDate(ResultSet r, int i) throws SQLException {
        Timestamp ts = r.getTimestamp(i);
        return ts == null ? null : ts.toLocalDateTime().toLocalDate();
    }

    private static LocalDateTime getLocalDateTime(ResultSet r, int i) throws SQLException {
        Timestamp ts = r.getTimestamp(i);
        return ts == null ? null : ts.toLocalDateTime();
    }

    private static OffsetDateTime getOffsetDateTime(ResultSet r, int i) throws SQLException {
        Timestamp ts = r.getTimestamp(i);
        return ts == null ? null : OffsetDateTime.ofInstant(ts.toInstant(), ZoneId.systemDefault());
    }

    private static ZonedDateTime getZonedDateTime(ResultSet r, int i) throws SQLException {
        Timestamp ts = r.getTimestamp(i);
        return ts == null ? null : ZonedDateTime.ofInstant(ts.toInstant(), ZoneId.systemDefault());
    }

    private static LocalTime getLocalTime(ResultSet r, int i) throws SQLException {
        Time time = r.getTime(i);
        return time == null ? null : time.toLocalTime();
    }

    private static ZoneId getZoneId(ResultSet r, int i) throws SQLException {
        String id = r.getString(i);
        return id == null ? null : ZoneId.of(id);
    }
}<|MERGE_RESOLUTION|>--- conflicted
+++ resolved
@@ -45,29 +45,16 @@
  * </ul>
  */
 class JavaTimeMapperFactory implements ColumnMapperFactory {
-<<<<<<< HEAD
-    private static final Map<Class<?>, ColumnMapper<?>> MAPPERS = new IdentityHashMap<>();
-
-    static {
-        MAPPERS.put(Instant.class, new GetterMapper<>(JavaTimeMapperFactory::getInstant));
-        MAPPERS.put(LocalDate.class, new GetterMapper<>(JavaTimeMapperFactory::getLocalDate));
-        MAPPERS.put(LocalTime.class, new GetterMapper<>(JavaTimeMapperFactory::getLocalTime));
-        MAPPERS.put(LocalDateTime.class, new GetterMapper<>(JavaTimeMapperFactory::getLocalDateTime));
-        MAPPERS.put(OffsetDateTime.class, new GetterMapper<>(JavaTimeMapperFactory::getOffsetDateTime));
-        MAPPERS.put(ZonedDateTime.class, new GetterMapper<>(JavaTimeMapperFactory::getZonedDateTime));
-        MAPPERS.put(ZoneId.class, new GetterMapper<>(JavaTimeMapperFactory::getZoneId));
-=======
-    private final Map<Class<?>, ColumnMapper<?>> mappers = new HashMap<>();
+    private final Map<Class<?>, ColumnMapper<?>> mappers = new IdentityHashMap<>();
 
     JavaTimeMapperFactory() {
-        mappers.put(Instant.class, new ReferenceMapper<>(JavaTimeMapperFactory::getInstant));
-        mappers.put(LocalDate.class, new ReferenceMapper<>(JavaTimeMapperFactory::getLocalDate));
-        mappers.put(LocalTime.class, new ReferenceMapper<>(JavaTimeMapperFactory::getLocalTime));
-        mappers.put(LocalDateTime.class, new ReferenceMapper<>(JavaTimeMapperFactory::getLocalDateTime));
-        mappers.put(OffsetDateTime.class, new ReferenceMapper<>(JavaTimeMapperFactory::getOffsetDateTime));
-        mappers.put(ZonedDateTime.class, new ReferenceMapper<>(JavaTimeMapperFactory::getZonedDateTime));
-        mappers.put(ZoneId.class, new ReferenceMapper<>(JavaTimeMapperFactory::getZoneId));
->>>>>>> e894990f
+        mappers.put(Instant.class, new GetterMapper<>(JavaTimeMapperFactory::getInstant));
+        mappers.put(LocalDate.class, new GetterMapper<>(JavaTimeMapperFactory::getLocalDate));
+        mappers.put(LocalTime.class, new GetterMapper<>(JavaTimeMapperFactory::getLocalTime));
+        mappers.put(LocalDateTime.class, new GetterMapper<>(JavaTimeMapperFactory::getLocalDateTime));
+        mappers.put(OffsetDateTime.class, new GetterMapper<>(JavaTimeMapperFactory::getOffsetDateTime));
+        mappers.put(ZonedDateTime.class, new GetterMapper<>(JavaTimeMapperFactory::getZonedDateTime));
+        mappers.put(ZoneId.class, new GetterMapper<>(JavaTimeMapperFactory::getZoneId));
     }
 
     @Override
