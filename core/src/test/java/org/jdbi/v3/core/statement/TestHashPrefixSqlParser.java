/*
 * Licensed under the Apache License, Version 2.0 (the "License");
 * you may not use this file except in compliance with the License.
 * You may obtain a copy of the License at
 *
 * http://www.apache.org/licenses/LICENSE-2.0
 *
 * Unless required by applicable law or agreed to in writing, software
 * distributed under the License is distributed on an "AS IS" BASIS,
 * WITHOUT WARRANTIES OR CONDITIONS OF ANY KIND, either express or implied.
 * See the License for the specific language governing permissions and
 * limitations under the License.
 */
package org.jdbi.v3.core.statement;

import com.google.common.collect.ImmutableMap;
import java.util.Collections;
import java.util.Map;
import org.junit.Before;
import org.junit.Test;

import static org.assertj.core.api.Assertions.assertThat;
import static org.assertj.core.api.Assertions.assertThatThrownBy;
import static org.mockito.Mockito.mock;

public class TestHashPrefixSqlParser {
    private SqlParser parser;
    private StatementContext ctx;

    @Before
    public void setUp() throws Exception {
        this.parser = new HashPrefixSqlParser();
        ctx = mock(StatementContext.class);
    }

<<<<<<< HEAD
    private String render(String sql) {
        return render(sql, Collections.emptyMap());
    }

    private String render(String sql, Map<String, Object> attributes) {
        StatementContext context = StatementContextAccess.createContext();
        attributes.forEach(context::define);

        return templateEngine.render(sql, context);
    }

=======
>>>>>>> b51f3db4
    @Test
    public void testNewlinesOkay() throws Exception {
        ParsedSql parsed = parser.parse("select * from something\n where id = #id", ctx);
        assertThat(parsed.getSql()).isEqualTo("select * from something\n where id = ?");
    }

    @Test
    public void testOddCharacters() throws Exception {
        ParsedSql parsed = parser.parse("~* #boo '#nope' _%&^& *@ #id", ctx);
        assertThat(parsed.getSql()).isEqualTo("~* ? '#nope' _%&^& *@ ?");
    }

    @Test
    public void testNumbers() throws Exception {
        ParsedSql parsed = parser.parse("#bo0 '#nope' _%&^& *@ #id", ctx);
        assertThat(parsed.getSql()).isEqualTo("? '#nope' _%&^& *@ ?");
    }

    @Test
    public void testDollarSignOkay() throws Exception {
        ParsedSql parsed = parser.parse("select * from v$session", ctx);
        assertThat(parsed.getSql()).isEqualTo("select * from v$session");
    }

    @Test
    public void testColonIsLiteral() throws Exception {
        ParsedSql parsed = parser.parse("select * from foo where id = :id", ctx);
        assertThat(parsed.getSql()).isEqualTo("select * from foo where id = :id");
    }

    @Test
    public void testBacktickOkay() throws Exception {
        ParsedSql parsed = parser.parse("select * from `v$session", ctx);
        assertThat(parsed.getSql()).isEqualTo("select * from `v$session");
    }

    @Test
    public void testBailsOutOnInvalidInput() throws Exception {
        assertThatThrownBy(() -> parser.parse("select * from something\n where id = #\u0087\u008e\u0092\u0097\u009c", ctx))
            .isInstanceOf(UnableToCreateStatementException.class);
    }

    @Test
    public void testSubstitutesDefinedAttributes() throws Exception {
        String sql = "select foo from bar where foo = #someValue";
        ParsedSql parsed = parser.parse(sql, ctx);
        assertThat(parsed.getSql()).isEqualTo("select foo from bar where foo = ?");
    }

    @Test
    public void testCommentQuote() throws Exception {
        String sql = "select 1 /* ' \" <foo> */";
        assertThat(parser.parse(sql, ctx).getSql()).isEqualTo(sql);
    }

    @Test
    public void testEscapedQuestionMark() throws Exception {
        String sql = "SELECT '{\"a\":1, \"b\":2}'::jsonb ?? #key";
        ParsedSql parsed = parser.parse(sql, ctx);

        assertThat(parsed).isEqualTo(ParsedSql.builder()
            .append("SELECT '{\"a\":1, \"b\":2}'::jsonb ?? ")
            .appendNamedParameter("key")
            .build());
    }
}<|MERGE_RESOLUTION|>--- conflicted
+++ resolved
@@ -33,7 +33,6 @@
         ctx = mock(StatementContext.class);
     }
 
-<<<<<<< HEAD
     private String render(String sql) {
         return render(sql, Collections.emptyMap());
     }
@@ -45,8 +44,6 @@
         return templateEngine.render(sql, context);
     }
 
-=======
->>>>>>> b51f3db4
     @Test
     public void testNewlinesOkay() throws Exception {
         ParsedSql parsed = parser.parse("select * from something\n where id = #id", ctx);
