--- conflicted
+++ resolved
@@ -18,25 +18,14 @@
     <parent>
         <groupId>org.basepom</groupId>
         <artifactId>basepom-standard-oss</artifactId>
-<<<<<<< HEAD
-        <version>13</version>
-=======
         <version>14</version>
->>>>>>> afc281e3
     </parent>
 
     <groupId>org.jdbi</groupId>
-<<<<<<< HEAD
     <artifactId>jdbi3-parent</artifactId>
     <name>jDBI Parent</name>
     <version>3.0.0-SNAPSHOT</version>
     <packaging>pom</packaging>
-=======
-    <artifactId>jdbi</artifactId>
-    <name>jDBI</name>
-    <version>2.71-SNAPSHOT</version>
-    <packaging>jar</packaging>
->>>>>>> afc281e3
     <description>
         jDBI is designed to provide convenient tabular data access in
         Java(tm). It uses the Java collections framework for query
