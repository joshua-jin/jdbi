--- conflicted
+++ resolved
@@ -35,30 +35,14 @@
         @Override
         public SqlStatementCustomizer createForType(Annotation annotation, Class<?> sqlObjectType)
         {
-<<<<<<< HEAD
             int fetchSize = ((FetchSize) annotation).value();
-            return stmt -> {
-                assert stmt instanceof Query;
-                ((Query) stmt).setFetchSize(fetchSize);
-=======
-            final FetchSize fs = (FetchSize) annotation;
-            return q -> {
-                ((Query) q).setFetchSize(fs.value());
->>>>>>> d2bd7253
-            };
+            return stmt -> ((Query) stmt).setFetchSize(fetchSize);
         }
 
         @Override
         public SqlStatementCustomizer createForMethod(Annotation annotation, Class<?> sqlObjectType, Method method)
         {
-<<<<<<< HEAD
             return createForType(annotation, sqlObjectType);
-=======
-            final FetchSize fs = (FetchSize) annotation;
-            return q -> {
-                ((Query) q).setFetchSize(fs.value());
-            };
->>>>>>> d2bd7253
         }
 
         @Override
@@ -68,15 +52,7 @@
                                                                   Parameter param,
                                                                   int index)
         {
-<<<<<<< HEAD
-            return (stmt, fetchSize) -> {
-                assert stmt instanceof Query;
-                ((Query) stmt).setFetchSize((Integer) fetchSize);
-=======
-            return (q, arg) -> {
-                ((Query) q).setFetchSize((Integer) arg);
->>>>>>> d2bd7253
-            };
+            return (stmt, fetchSize) -> ((Query) stmt).setFetchSize((Integer) fetchSize);
         }
     }
 }