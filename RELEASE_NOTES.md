#3.8.0
<<<<<<< HEAD
- API Changes
  - `ResultIterable.first()` returns the first row. Throws an exception if there are zero rows.
  - `ResultIterable.one()` returns the only row. Throws an exception if there are zero or multiple
    rows.
  - `ResultIterable.findOne()` returns an `Optional<T>` of the only row, or `Optional.empty()` if
    there are zero rows, or the only row is `null`. Throws an exception if there are multiple rows.
  - `ResultIterable.findOnly()` is deprecated, in favor of `ResultIterable.one()`.
=======
- New Features
  - RowViewMapper lets you use higher level RowView in a RowMapper
>>>>>>> 7cd29fcf

#3.7.1
- New Features
  - Initial Java Module System support via Automatic-Module-Name
- Improvements
  - Postgres JDBC driver is now <scope>provided</scope> to avoid fighting with servlet containers.

#3.7.0
- New Features
  - @AllowUnusedBindings SqlObject customizer, like SqlStatements.setUnusedBindingsAllowed
  - Enums config class to change the default policy for binding and mapping Enum values.
  - @UseEnumStrategy SqlObject configurer for setting the default enum strategy.
  - @EnumByName and @EnumByOrdinal qualifying annotations to override said default policy.
  - Support for Postgres custom types, both user defined and driver types like `PGInterval` or `PGcircle`
  - RowView: add getColumn(QualifiedType) overloads
  - SetObjectArgumentFactory and GetObjectColumnMapperFactory to easily make use of direct type support
    provided by your database driver (e.g. many databases now directly support `java.time` objects).
  - simple Jackson2 `@JsonView` support
  - @Unmappable lets you skip properties during pojo / bean mapping
- Beta Api Changes
  - Qualifiers.qualifiers renamed to findFor, restyled as JdbiConfig configuration class
- Bugfixes
  - Improve vavr handling of typed null
- Improvements
  - Improve Error handling with transactions
  - Clean up our dependencies, remove vestiges of `shade` plugin
  - Upgrade to antlr4
  - Rework caching to not use extra threads (#1453)
  - Any valid Java identifier is now supported as a named parameter (e.g. `:제목`) or defined attribute
    (e.g. `<제목>`).
  - Nested `inTransaction` and `useTransaction` calls are now allowed in core, provided the inner
    transaction specifies the same transaction isolation level, or does not specify isolation. This
    brings core transaction behavior in line with the existing behavior for nested `@Transaction` SQL
    object methods.
  - Nested calls on a thread to `Jdbi` methods `useHandle`, `withHandle`, `useTransaction`,
    `withTransaction`, `useExtension`, `withExtension`, or to any method of an on-demand extension will
    now execute against the handle from the outermost call, rather than each invocation getting a separate
    handle.
- Minor source incompatibility
  - JdbiPlugin methods now `throws SQLException`

#3.6.0
- New Features
  - ConnectionFactory now also may customize connection closing
  - GenericTypes.findGenericParameter(Type, Class) now also takes an index, e.g. to resolve `V`
    in `Map<K, V>`
  - @JdbiConstructor can now be placed on a static factory method
  - GenericMapMapperFactory enables fluent API and SqlObject support for mapping homogenously
    typed rows (e.g. "select 1.0 as low, 2.0 as medium, 3.0 as high") to `Map<String, V>` for any
    `V` that can be handled by a ColumnMapper.
  - ResultBearing.mapToMap overloads to use the GenericMapMapperFactory
  - ParsedSql can be created with ParsedSql.of(String, ParsedParameters) factory
  - ParsedParameters can be created with ParsedSql.positional(int) and
    ParsedSql.named(List<String>) factories.
  - SQL array registration improvements:
    - SqlArrayType.of(String, Function) / SqlArrayTypeFactory.of(Class, String, Function) factory methods
    - Configurable.registerArrayType(Class, String, Function) convenience method
  - Sqlite support in JdbiRule (jdbi3-testing)
  - TimestampedConfig now controls the ZoneId used to generate an OffsetDateTime
  - StatementCustomizer now has a hook for before SQL statement templating
- New beta API
  - Type qualifiers for binding and mapping. Use annotations to distinguish between different SQL
    data types that map to the same Java type. e.g. VARCHAR, NVARCHAR, and Postgres MACADDR all
    map to String, but are bound and mapped with different JDBC APIs.
  - Support for NVARCHAR columns, using the @NVarchar qualifying annotation
  - Support for Postgres MACADDR columns, using the @MacAddr qualifying annotation
  - Support for HSTORE columns, using the @HStore annotation
  - @Json type qualifier with Jackson 2 and Gson 2 bindings
  - Initial support for Immutables value objects
  - SqlStatement.defineNamedBindings and @DefineNamedBindings let you copy bindings to definitions
- Oracle DB support changes
  - Due to ongoing stability problems with Oracle's Maven servers, we have split the
    jdbi3-oracle12 artifact out of the main project, to a new home at
    https://github.com/jdbi/jdbi3-oracle12. This means that jdbi3-oracle12 versions will no
    longer stay in sync with the rest of Jdbi. Accordingly, we have removed jdbi3-oracle12
    from the BOM.
- API changes
  - SQLitePlugin now has the ServiceLoader manifest it deserves for automagical installation.

#3.5.2
- Bug Fixes
  - bindList throws an NPE if called with an immutable list,
    method is safe according to the specification
- Improvements
  - improve binding private implementations of interfaces
  - improved loggability (through SqlLogger) of JDBI's built-in Argument instances

#3.5.1
(whoops, 3.5.0 was released from the wrong commit!)
- New API
  - SqlStatements.allowUnusedBindings allows you to bind Arguments to query parts that may be
    left out of the final query (e.g. by a TemplateEngine that renders conditional blocks)
    without getting an Exception.
  - Added the MapMappers JdbiConfig class to configure column name case changes, preferred over
    the old boolean toggle.
  - ColumnNameMatcher.columnNameStartsWith() method, used by reflection mappers to short-circuit
    nested mappings when no columns start with the nested prefix.
  - bindMethodsList and @BindMethodsList create VALUES(...) tuples by calling named methods
- Improvements
  - SqlObject no longer transforms non-Runtime exceptions (slightly breaking change)
  - Use MethodHandles over Reflection to additionally do less exception wrapping / transformation
  - Skip unused string formatting for performance
  - Spring FactoryBean better singleton support
  - KotlinMapper respects constructor annotations, lateinit improvements
  - Behavioral fixes in Argument binding where the number of provided Arguments differs from the
    expected number.
  - Optional mapping of @Nested objects when using BeanMapper, ConstructorMapper, FieldMapper, or
    KotlinMapper. @Nested objects are only mapped when the result set contains columns that match
    the nested object.
  - ConstructorMapper allows constructor parameters annotated @Nullable to be missing from the
    result set. Any annotation named "Nullable" from any package may be used.
  - jdbi3-testing artifact has pg dependencies marked as optional, in case you e.g. only want h2
    or oracle
  - LocalTransactionHandler: rollback on thrown Throwable
  - test on openjdk11
  - EnumSet mapping support

#3.4.0
NOTE: this release's git tags are missing due to maintainer error!
- New API
  - StatementException.getShortMessage
  - SqlStatements.setQueryTimeout(int) to configure the JDBC Statement queryTimeout.
- Bug Fixes
  - Bridge methods cause SqlObject exceptions to get wrapped in `InvocationTargetException`
  - Ignore static methods on SqlObject types
- Improvements
  - Handle `null` values in defined attributes

#3.3.0
- New API
  - SerializableTransactionRunner.setOnFailure(), setOnSuccess() methods allow callbacks to be
    registered to observe transaction success and failure.
  - JdbiRule.migrateWithFlyway() chaining method to run Flyway migrations on the test database
    prior to running tests.
  - @UseStringSubstitutorTemplateEngine SQL object annotation.
  - @Beta annotation to identify non-final APIs.
    - Application developers are invited to try out beta APIs and provide feedback to help us
      identify weaknesses and make improvements before new APIs are made final.
    - Library maintainers are discouraged from using beta APIs, as this might lead to
      ClassNotFoundExceptions or NoSuchMethodExceptions at runtime whenever beta APIs change.
- Improvements
  - Added some extra javadoc to SqlLogger
  - @UseTemplateEngine now works with MessageFormatTemplateEngine and
    StringSubstitutorTemplateEngine
- Bug fixes
  - SqlStatement.bindMethods() (and @BindMethods) now selects the correct method when the method
    return type is generic.
  - mapToMap() no longer throws an exception on empty resultsets when
    ResultProducers.allowNoResults is true
- Breaking changes
  - Remove JdbiRule.createJdbi() in favor of createDataSource(). This was necessary to facilitate
    the migrateWithFlyway() feature above, and pave the way for future additions.
  - Remove SqlLogger.wrap() added in 3.2.0 from public API.
  - Convert MessageFormatTemplateEngine from an enum to a plain class with a public constructor.
    The INSTANCE enum constant has been likewise removed.
  - Remove StringSubstitutorTemplateEngine.defaults(), .withCustomizer() factory methods, in
    favor of the corresponding public constructors.

#3.2.1
- Fix IllegalArgumentException "URI is not hierarchical" in FreemarkerSqlLocator.

#3.2.0
- New modules:
  - jdbi3-testing - JdbiRule test rule for JUnit tests
  - jdbi3-freemarker - render SQL templates using FreeMarker
  - jdbi3-commons-text - render SQL templates using Apache commons-text StringSubstitutor
  - jdbi3-sqlite - plugin for use with SQLite database
- New API
  - @SqlScript annotation to execute multiple statements
  - SqlLogger for logging queries, timing, and exceptions. Replacing TimingCollector, which
    is now deprecated
  - Add ResultProducers.allowNoResults configuration option in case you may or may not get a
    result set
  - MessageFormatTemplateEngine template engine, renders SQL using java.text.MessageFormat
  - SqliteDatabaseRule test rule (in jdbi3-core test jar)
- Improvements
  - @MaxRows.value() may now be omitted when used as a parameter annotation
  - SerializableTransactionRunner 'max retries' handling throws more meaningful exceptions
  - Postgres operators like '?' and '?|' may now be used without being mistaken for a positional
    parameter. Escape them in your SQL statements as '??' and '??|', respectively.
  - Support for binding OptionalInt, OptionalLong, and OptionalDouble parameters.
- Bug fixes:
  - SqlObject default methods now work in JDK 9
  - SqlObject no longer gets confused about result types due to bridge methods
  - StringTemplate no longer shares template groups across threads, to work around concurrency
    issues in StringTemplate project
  - DefineStatementLexer handles predicates that look like definitions better. No more errors
    on unmatched "<" when you really meant "less than!"
  - LocalDate binding should store the correct date when the server and database are running
    in different time zones.

#3.1.1
- Improve IBM JDK compatibility with default methods
- Allow non-public SqlObject types!!!
- Fix some ThreadLocal and StringTemplate leaks

#3.1.0
- The strict transaction handling check in Handle.close() may be disabled via
  getConfig(Handles.class).setForceEndTransactions(false).
- StringTemplate SQL locator supports StringTemplate groups importing from other groups.
- New RowReducer interface and related APIs make it simple to reduce master-detail joins
  into a series of master objects with the detail objects attached. See:
  - RowReducer interface
  - LinkedHashMapRowReducer abstract implementation for 90% of cases
  - ResultBearing.reduceRows(RowReducer)
  - @UseRowReducer SQL Object annotation
- Fixed bug in PreparedBatch preventing batches from being reusable.
- Additional Kotlin convenience methods to avoid adding ".java" on every Kotlin type:
  - Jdbi.withExtension(KClass, ExtensionCallback)
  - Jdbi.useExtension(KClass, ExtensionConsumer)
  - Jdbi.withExtensionUnchecked(KClass, callback)
  - Jdbi.useExtensionUnchecked(KClass, callback)
- EnumMapper tries a case insensitive match if there's no exact match
- OracleReturning.returningDml() supports named parameters
- Fixed regression in Postgres typed enum mapper, which caused a fallback on the
  Jdbi default enum mapper.

#3.0.1
- Kotlin mapper support for @Nested annotation
- ReflectionMapperUtil utility class made public.
- collectInto() and SQL Object return type support for OptionalInt, OptionalLong,
  and OptionalDouble, and Vavr Option.
- New jdbi3-sqlite plugin with SQLite-specific binding and column mapping for java.net.URL.
- Workaround for multithreaded race condition loading StringTemplate STGroups and templates.
- Column mapper for Vavr Option.

#3.0.0
- [breaking] Added ConfigRegistry parameter to SqlLocator.locate() method.

#3.0.0-rc2
- Row and column mapper for Optional types
- Binding of nested attributes e.g. ":user.address.city" with bindBean(), bindMethods(),
  bindFields(), as well as @BindBean, @BindMethods, and @BindFields in SQL objects.
- Mapping of nested attributes with BeanMapper, ConstructorMapper, and FieldMapper, using
  the @Nested annotation.
- SQL Objects inherit class annotations from supertypes.
- bindList() and @BindList now follow the parameter naming style of the active SqlParser,
  via the new SqlParser.nameParameter() method. e.g. ":foo" for ColonPrefixSqlParser, vs
  "#foo" for HashPrefixSqlParser.

#3.0.0-rc1
- SQL Object methods may have a Consumer<T> instead of a return type. See
  http://jdbi.github.io/#_consumer_methods.

#3.0.0-beta4
- [breaking] ResultSetMapper -> ResultSetScanner; reducing overloaded 'Mapper'
- PreparedBatch: throw an exception if you try to add() an empty binding
- [breaking] Removed column mapper fallback behavior from
  StatementContext.findRowMapperFor() and RowMappers.findFor(), in favor or new
  StatementContext.findMapperFor() and Mappers.findFor() methods. Previously,
  findRowMapperFor() would first consult the RowMappers registry, then the
  ColumnMappers registry if no RowMapper was registered for a given type. Thus:
  - StatementContext.findMapperFor(...) or Mappers.findFor() may return a row mapper or
    a first-column mapper.
  - StatementContext.findRowMapperFor(...) or RowMappers.findFor() returns only row
    mappers
  - StatementContext.findColumnMapperFor(...) or ColumnMappers.findFor() returns only
    column mapper
- [breaking] Renamed @SqlMethodAnnotation meta-annotation to @SqlOperation.
- Added support for Vavr object-functional data types in jdbi3-vavr module.
- java.time.ZoneId support

#3.0.0-beta3
- Added Kotlin extension methods to Jdbi class, to work around Kotlin's lack
  of support for exception transparency: withHandleUnchecked,
  useHandleUnchecked, inTransactionUnchecked, useTransactionUnchecked,
  withExtensionUnchecked, useExtensionUnchecked.
- Renamed org.jdbi:jdbi3 artifact to org.jdbi:jdbi3-core, for consistency with
  other modules.
- [breaking] StatementContext.getParsedSql() now returns a ParsedSql instead of String
- [breaking] Remove SqlStatement fetchForward / Reverse ; statements now FORWARD_ONLY

#3.0.0-beta2
- [breaking] Removed Handle.update() and Handle.insert(), in favor of
  Handle.execute(), which does the same thing. Handle.execute() now returns
  the update count.
- Removed core dependency on Guava.
- [breaking] Switch from 1- to 0-based indices in OracleReturning.returnParameters()
- [breaking] Added StatementContext parameter to NamedArgumentFinder.find() method
- [breaking] Moved JoinRowMapper.JoinRow class to top-level class
- [breaking] Modified @Register* annotations to be repeatable, instead of using
  array attributes.
- [breaking] Moved and renamed MapEntryMapper.Config to top-level class
  MapEntryMappers
- MapMapper preserves column ordering, #848
- [breaking] split Handle.cleanupHandle() into cleanupHandleCommit() and *Rollback()
- [breaking] remove TransactionStatus enum
- [breaking] Refactored StatementRewriter into TemplateEngine and SqlParser.

#3.0.0-beta1
- [breaking] Refactored SqlStatementCustomizerFactory.createForParameter(...)
  - Now returns new SqlStatementParameterCustomizer type, so parameter customizers
    can be cached and reused for performance.
  - Now accepts a `Type` parameter, so parameter binders no longer have to check
    whether the statement is a PreparedBatch.
- [breaking] Handlers config class, refactored HandlerFactory permit alternative
  method handler mapping strategies.
- [breaking] Renamed BeanMapper, FieldMapper, and ConstructorMapper's `of(...)`
  methods to `factory(...)`. Added `of` methods in their place which return
  RowMappers, whereas the `factory` methods from before return `RowMapperFactory`s.
- [breaking] Mixing named and positional parameters in SQL statements will now
  throw an exception. See https://github.com/jdbi/jdbi/pull/787
- Handlers registry allows users to use custom SQL Object method handlers
  without a SQL method annotation.
- HandlerDecorators registry allows adding custom behavior to any SQL Object
  method, with or without an annotation.
- jdbi3-kotlin plugin adds support for mapping Kotlin data classes.
- jdbi3-kotlin-sqlobject plugin adds support for Kotlin SQL Objects,
  including Kotlin default methods, and default parameter values.
- Support for collecting results into Map, and Guava's Multimap.
- Configuration option to control how "untyped null" arguments are bound.
  Useful for some database vendors (e.g. Derby, Sybase) that expect a different
  SQL type constant for null values.
- Support boolean[] return type from @SqlBatch methods
- Bug fixes:
  - NullPointerException in Postgres plugin when binding null UUID
  - IllegalArgumentException with @SqlBatch when the batch is empty
  - NullPointerException when `null` is bound to an array column.

#3.0.0-beta0
- Redesigned for Java 8 - lambdas, streams, optionals, exception transparency
- Support for java.time (JSR-310) types like LocalDate and OffsetDateTime
- Better support for custom collection types, using Java 8 Collector
- SQL array support -- finally!
- BeanMapper and other reflection-based mappers now recognize snake_case
  column names, and match them up to Java properties
- Plugin architecture that makes it easy to share configuration
- Plugins to support types from 3rd party libraries: JodaTime, Guava,
  StringTemplate, Spring
- Plugins to support specific database vendors: H2, Oracle, Postgres
- Migration-friendly: Jdbi v2 and v3 will happily coexist within the same
  project, so you can migrate at your own pace.

#2.78
- @BindIn: fix handling of empty lists on Postgres
- clear SqlObject ThreadLocals on close, fixes leak on e.g. webapp reload
- expose Script.getStatements()

#2.77
- Improved BindIn functionality: can now process Iterables and arrays/varargs
  of any type, and has configurable handling for a null/empty argument.
  Check the source code comments or your IDE hints for details.

#2.76
- SPRING BREAKING CHANGE: move from Spring 2 to Spring 3, how timely of us
- SQL lookups in the context of a SqlObject method now also find according
  to the same rules as annotation
- DefaultMapper now has option to disable case folding
- Fix AbstractMethodError swallowing in SqlObject methods

#2.75
- simple @GetGeneratedKeys @SqlBatch support (only int keys for now)
- ClasspathStatementLocator performance improvements

#2.74
- cglib 3.2.2, asm 5.1; fixes codegen for new Java 8 bridge methods
- @UseStringTemplate3StatementLocator now caches created locators
- new @OutParameter annotation for fetching named out params on @SqlCall methods
- expose Handle.isClosed

#2.73
- Allow clearing of bindings in SQLStatement
- (finally!) parse Postgres CAST syntax 'value::type' properly in colon
  prefix statements
- fix @SqlBatch hanging if you forget to include an Iterable-like param
- fix @SqlUpdate @GetGeneratedKeys to allow non-number return types
- Expose Foreman on StatementContext

#2.72
- Support for the ability to provide a list of the column names returned
  in a prepared batch #254

#2.71
- fix @BindBean of private subtypes, #242

#2.70
*** MAJOR CHANGES ***
- allow JDK8 default methods in SQLObject interfaces. Backport of #190.
- switch to standard Maven toolchains.xml for cross-compilation, #169.
  See https://maven.apache.org/guides/mini/guide-using-toolchains.html
  for instructions on how to use it.
- Correctly handle semicolons and inline comments in SQL statements.
  Existing SQL statements may break due to lexer changes, ensure you have
  test coverage.
- Introduce "column mappers" which dramatically improve type handling
  for BeanMapper-style automatic mapping.
  See https://github.com/jdbi/jdbi/pull/164
- Disallow "nested" transactions explicitly.  They almost certainly don't
  work the way you expect.  Use savepoints instead.
- Eagerly check return type of @SqlUpdate annotated SqlObject methods
- Allow getting generated keys by name for Oracle
- Allow getting generated keys from prepared Batch statements
- Cache StatementRewriter parsing of statements
- Support mapping of URI, char, Character types

#2.63
- Include lambda-friendly callback methods on Handle and DBI, #156

#2.62
- Also include asm in shade, fixes build.  Sorry about the broken releases...

#2.61
*** DO NOT USE ***
- Fix shading broken in 2.60, fixes #152

#2.60
*** DO NOT USE ***
- Fix Javadoc generation for JDK6 and JDK8
- Add support for /* */ style comments in statements
- Add @BindMap annotation which allows parameters passed in a Map<String, Object>
- Add support for running Script objects as individual statements rather than batch
- Add support for default bind name based on argument position number (thanks @arteam)
- Fix SqlObject connection leak through result iterator (thanks @pierre)
- Switch to using cglib instead of cglib-nodep so we can pull ASM 5.0.2 which is Java 8 compatible
- Classmate to 1.1.0

#2.59
- Fixes #137, broken ClasspathStatementLocator cache (thanks @HiJon89).
- Recognize MySQL REPLACE statements

#2.58
- Identical to 2.57 except that the jar is correctly shaded.

#2.57
*** DO NOT USE ***
- Packaging for 2.57 was accidentially broken, use 2.58 instead.
  Thanks to @HiJon89 for spotting the problem!
- use Types.NULL for null objects (thanks @christophercurrie)
- improve behavior on transactional autocommit (thanks @hawkan)
- fix connection leak in on-demand sqlobject (thanks @pmaury)
- code cleanups

#2.54
- fix cleanup bug when e.g. cleanupHandle was called multiple times
  on the same query.
- Generic object binding uses specific type if value is non-null.

#2.53
- Tests now run in parallel
- Added Template supergroup loading to StringTemplate3StatementLocator
- add a global cache for templates loaded from an annotation.
- fix a handler cache bug.

#2.52
- not released

#2.51
- fix PMD, Findbugs and javadoc complaints
- clean license headers in all source files
- use basepom.org standard-oss base pom to build, build with all checkers enabled
- build with antlr 3.4
- use classmate 0.9.0 (from 0.8.0)
- make all dependencies that are not required optional (not provided)

#2.50
- add travis setup for autobuilds
- Remove log4j dependency for slf4j logger
- Ensure that compilation using JDK7 or better uses a JDK6 rt.jar
- Fix the @BindBean / Foreman.waffle code to use correct ArgumentFactories and not just the ObjectArgumentFactory
- fix spurious test failures when using newer versions of the surefire plugin

#2.45
- Support for setting Enum values from strings in BeanMapper
  
#2.44
- Add java.io.Closeable to Handle and ResultIterator
 
#2.35
- Use CGLIB for sql objects instead of dyanmic proxies
- Support for classes as well as interfaces in the sql object api
- Add @Transaction for non @Sql* methods in sql objects
- @CreateSqlObject annotation sql objects to replace Transmogrifier

#2.31
- Add access to ResultSet on FoldController

#2.12
- Registered Mappers on DBi and Handle, and the Query#mapTo addition
- Sql Object API

#2.11
- Botched release attempt with Maven 3

#2.10.2
- Bugfix: Allow escaping of arbitrary characters in the SQL source, especially allow
  escaping of ':' (which is needed for postgres type casts)

#2.10.0
- minor code cleanups to reduce number of warnings
- Expose NamedArgumentFinder to allow custom lookup of Arguments. JDBI already provides
  two implementations of the Interface, one for Maps and one for BeanProperties.
- Add ability to set query timeout (in seconds) on SqlStatement

#2.9.3
- Add <url /> element to pom so can get into central :-)

#2.9.2
- Add ` as a legal SQL character in colon prefix grammar
- non-existent release, fighting maven

#2.9.1
- First 2.9 series release

#2.9.0
- Make the DefaultMapper public.
- Aborted, trying to make gpg signing work correctly

#2.8.0
- Add methods to SqlStatement and PreparedBatch that allow adding a set of defines
  to the context in one go.
- Add ~ { and } as legal characters in the colon prefix grammar

#2.7.0
- A TimingCollector was added which can be registered on the DBI or handle which then
  gets called with nanosecond resolution elapsed time every time a statement is run
  against the data base.
- re-added some Exception constructors that were accidentially removed in 2.3.0 making
  2.4.0-2.6.x non-backwards compatible.
- Bind java.util.Date as a timestamp because it contains time and date.
- BasicHandle constructor is now package private (which it always should have been)
- add Clirr Report to the Maven Site
- convert all calls to System.currentTimeMillis() to System.nanoTime(), which is more
  accurate and much more lightweight. As we only calculate time differences, it is
  good enough.
- fix more compiler warnings
- add null checks for all object types on SqlStatement
- move object null checks, that don't require boxing/unboxing
  into the Argument classes. Keep the checks for object/primitive
  types in SQL to avoid boxing/unboxing overhead.

#2.6.0
- Fix a number of compiler warnings
- Add new binding methods for SqlStatement
  - Integer, Boolean, Byte, Long, Short  Object
  - double, float, short primitive
- All bind methods taking an object should check for null values and bind a NullArgument accordingly.

#2.5.0
- Add new binding methods for SqlStatement
  - char types
  - boolean as int (for DBs missing a boolean type)
- Re-add unit test removed in 2.4.9 with unicode escapes

#2.4.9
- Remove Unit tests that fails depending on Platform Encoding

#2.4.8
- Switch to ANTLR 3 for grammars so that shading works again

#2.4.5
- Move source code to github

#2.4.4
- Fix several dependency and shading issues which came up from the
ant to conversion.

#2.4.3
- Add better messages on statement exceptions

#2.4.2
- Switch to maven2 for builds
- Add the statement context to statement related exceptions, including a new
  DBIExcpetion abstact subclass, StatementException, which exposes this.

#2.3.0
- Fix OracleReturning compile time dependency using Reflection.
- Deprecated OracleReturning.
- Added CallableStatement support :
  - new method handle.prepareCall
  - new Call class and CallableStatementMapper interface
- Fixes to colon prefix grammar to support empty string literals and escaped quotes.
- Added access to more of the actual context for a statement to StatementContext

#2.2.2
- Change OracleReturning to use oracle.jdbc.oraclePreparedStatement for
  compatibility with ojdbc6.jar compatibility

#2.2.1
- Fix a result set leak in the case of a Mapper raising an exception rather
than returning cleanly

#2.2.0
- Add DBI#inTransaction

#2.1.1
- Add timing info to logging calls

#2.1.0
- Add Query#fold
- Add additional logging around handles and transactions

#2.0.2
- Clean up a NullPointerException which was masking an UnableToCreateStatementException

#2.0.1
- Add '!' to the characters for LITERAL in the colon prefix grammar

#2.0.0
- Add Query#list(int) in order to allow for a maximum resukt size from eager query execution.
- Add sql logging facility

#1.4.6
- Fix an NPE when dealing with metadata in Args.

#2.0pre17
- Change statement customizer to have before and after callbacks
- Change OracleReturning to use the after callback to extract results

#2.0pre16
- Clean up the build so the stringtemplate stuff is useful
- SqlStatement#bind(*, Character) which converts to a string
- Provide a non-caching default statement builder
- Allow setting the statement builder on a DBI explicitely
- Allow re-use of a prepared batch by clearing the parts prior to execution
- Change query iterated results to clean resources in the same manner as list, just later

#2.0pre15
- Move StringTemplate stuff back into unstable
- Support for checkpointed transactions

#2.0pre14
- Add convenience classes for one value result sets
- StringTemplate 3.0 based statement locator and a classpath based loader
- Improve grammar for named param parsing (| in LITERAL)

#2.0pre13
- Spring (2.0) support classes
- Add ability to define statement attributes at the DBI and Handle levels
- Have prepared batch use the statement locator
- Bean resultset mapper invokes the right ResultSet.getXXX() for each
  property type (getObject() on Oracle returns internal Oracle types)
- Allow positional binding for PreparedBatch
- Renamed PreparedBatchPart.another() to next()
- Change SqlStatement#first to return null on an empty result instead of an NPE
- Allow setting attributes on statement contexts for batches and prepared batches
- SqlStatement.bindNull(...)

#2.0pre12
- [bugfix] Pass statement context into result mapped queries

#2.0pre11
- Create the StatementContext to allow for tunneling state into the various
client defined tweakables

#2.0pre10
- allow numbers in named params

#2.0pre9
- Fix up IDBI to have the DBI functional methods and not the config methods

#2.0pre8
- Add double quote handling to named param magic

#2.0pre7
- Added Oracle DML Returning features

#2.0pre6
- Pluggable statement builders
- More literal characters in the named statement parser

#2.0pre5
- Improve grammar for named param parsing (_ @ and _ in LITERAL)

#2.0pre4
- Switch to an ANTLR based grammar for named param parsing

#2.0pre3
- JDBC4 Style "Ease of Development" and API Docs

#2.0pre2
- Flesh out convenience APIS

#2.0pre1
- Complete Rewrite

#1.4.5
- Fix bug in caching added in 1.4.4
- Optimize statement literal or named statement detection

#1.4.4
- Allow for create/drop/alter statements
- Cache whether or not a driver supports asking for prepared statement parameter types

#1.4.3
- Handle drivers (such as Oracle) which throw an exception when trying to retrieve
  prepared statement parameter type information.

#1.4.2
- Be explicit about target jdk version (1.4) for this branch

#1.4.1
- Fixed bug where null is being set via setObject instead of setNull. Thank you, Simone Gianni!

#1.4.0
- Expose the new functionality on interfaces as well as concrete classes

#1.3.3
- Expose the handle decorator functionality on the IDBI interface
- Add a script locator mechanism analogous to the statement locator

#1.3.2
- Save SQLException to provide more information to the DBIException on statement execution

#1.3.1
- Issue with a matcher not being reset which only showed up under jdk 1.5. Thank you Patrick!

#1.3.0
- Wrap exceptions thrown from handle in Spring DataAccessExceptions for the
  Spring adaptor. Thank you Thomas Risberg.
- Support for "global" named parameters at the handle and DBI levels

#1.2.5
- Change Handle#script to batch the statements in the script

#1.2.4
- Bug fix in named parameter handling with quotes (would ignore some named params incorrectly)

#1.2.3
- Allow configuring transaction handlers in properties
- Allow configuring of externalized sql locating (ie, non-classpath)

#1.2.2
- Add callback based transaction handling in order to cleanly support the various
  transactional contexts (CMT, BMT, Spring, Local) etc.

#1.2.1
- Via the Spring DBIBean, IDBI#open(HandleCallback) now uses the transactionally bound handle
  if there is one.

#1.2.0
- DBIException now extends RuntimeException. The 7 character change major release =)
- Added DBIUtils.closeHandleIfNecessary(Handle, IDBI) to allow for transparently managing
  transactions and connections in Spring whteher tx's are enabled or not.

#1.1.2
- Handle#query(String, RowCallback): void no longer starts a transaction automagically

#1.1.1
- Support full-line comments in external sql and sql scripts. Full line comments
  must begin with # or // or -- as the first character(s) on the line.

#1.1.0
- Added handle#first(..): Map convenience functions to query for individual rows
- Removed DBITransactionFailedException and used plain old DBIException in its place
- Added unstable package for holding elements subject to API changes during a major release cycle.
- Handle decorator functionality added to unstable feature set
- JavaBean mapped named parameter support
- Renamed Handle#preparedBatch to Handle#prepareBatch
- Queries return java.util.List instead of java.util.Collection
- Much more sophisticated auto-configuration
- Broke backwards compatibility on handle.query(String, Object) method behavior
  (this is reason why 1.1.0 version increment)
  (read the javadocs if you use this method)
- Removed method Handle#query(String, Object, Object). Could lead to confusion with changed behavior mentioned above

#1.0.10
- Batch and PreparedBatch Support
- Removed an unused exception
- Fixed bug in named parameter extractor (would miss named params not preceeded by whitespace)

#1.0.9
- Better auto-detection of statement type (named, raw sql, etc)

#1.0.8
- Spring integration tools

#1.0.7
- Provide an interface for the DBI class in order to play nicer with proxies

#1.0.6
- Prepared statement re-use was failing on Oracle, fixed.

#1.0.5
- Fleshed out the execute(..) methods to take full array of arguments, like query.
- Added update(..): int which return number of rows affected
- Lots of internal refactoring

#1.0.4
- Was swallowing an exception in one place for the (brief) 1.0.3 release. Definitely upgrade if using 1.0.3

#1.0.3
- Fixed a bug where quoted text could be interpreted as named tokens, bad me.
- Added HandleCallback methods to DBI to manage handle db resources etc for clients.
- Removed test dependency on Jakarta commons-io, which had been used, previously,
  for deleting the test database. Tests now depend only on derby and junit, still
  with no runtime dependencies (other than the JDBC driver for your database).

#1.0.2
- Added facility for loading connection info from properties file
  for convenience. Totally optional, thankfully.

#1.0.1
- Added overloaded argument signatures to callback-based queries

#1.0
- Initial Release<|MERGE_RESOLUTION|>--- conflicted
+++ resolved
@@ -1,16 +1,13 @@
 #3.8.0
-<<<<<<< HEAD
-- API Changes
+- New Features
+  - `RowViewMapper` lets you use higher level `RowView` in a `RowMapper`.
   - `ResultIterable.first()` returns the first row. Throws an exception if there are zero rows.
   - `ResultIterable.one()` returns the only row. Throws an exception if there are zero or multiple
     rows.
   - `ResultIterable.findOne()` returns an `Optional<T>` of the only row, or `Optional.empty()` if
     there are zero rows, or the only row is `null`. Throws an exception if there are multiple rows.
-  - `ResultIterable.findOnly()` is deprecated, in favor of `ResultIterable.one()`.
-=======
-- New Features
-  - RowViewMapper lets you use higher level RowView in a RowMapper
->>>>>>> 7cd29fcf
+- Deprecated API
+  - `ResultIterable.findOnly()` is deprecated, in favor of the new method `ResultIterable.one()`.
 
 #3.7.1
 - New Features
